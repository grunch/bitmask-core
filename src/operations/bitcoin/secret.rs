--- conflicted
+++ resolved
@@ -24,6 +24,7 @@
     xprv: ExtendedPrivKey,
     path: &str,
     is_change: bool,
+    is_secret: bool,
 ) -> Result<String> {
     let secp = Secp256k1::new();
     let deriv_descriptor: DerivationPath = DerivationPath::from_str(path)?;
@@ -39,65 +40,21 @@
     )?;
 
     if let SecretDesc(desc_seckey, _, _) = derived_xprv_desc_key {
-        Ok(desc_seckey.to_string())
+        if is_secret {
+            Ok(desc_seckey.to_string())
+        } else {
+            let desc_pubkey = desc_seckey.as_public(&secp)?;
+            Ok(desc_pubkey.to_string())
+        }
     } else {
         Err(anyhow!("Invalid key variant"))
     }
 }
 
-<<<<<<< HEAD
 pub fn new_mnemonic(seed_password: &str) -> Result<VaultData> {
     let entropy = get_random_buf()?;
     let mnemonic_phrase = Mnemonic::from_entropy(&entropy)?;
     get_mnemonic(mnemonic_phrase, seed_password)
-=======
-// fn get_rgb_descriptor(network: &str, master_xpriv: ExtendedPrivKey, path: u32) -> String {
-//     let secp = Secp256k1::new();
-//     let master_xpub = ExtendedPubKey::from_priv(&secp, &master_xpriv);
-//     let scheme = Bip43::Bip86;
-//     let blockchain = DerivationBlockchain::from_str(network).unwrap();
-//     let derivation =
-//         scheme.to_account_derivation(ChildNumber::from_hardened_idx(path).unwrap(), blockchain);
-//     let account_xpriv = master_xpriv.derive_priv(&secp, &derivation).unwrap();
-//     let account =
-//         MemorySigningAccount::with(&secp, master_xpub.identifier(), derivation, account_xpriv);
-//     let descriptor = account.recommended_descriptor();
-//     descriptor.unwrap().to_string()
-// }
-
-pub fn get_mnemonic(seed_password: &str) -> (String, String, String, String, String, String) {
-    let entropy = get_random_buf().expect("Get browser entropy");
-    let mnemonic_phrase =
-        Mnemonic::from_entropy(&entropy).expect("New mnemonic from browser entropy");
-
-    let seed = mnemonic_phrase.to_seed_normalized(seed_password);
-
-    let network = NETWORK.read().unwrap();
-    let xprv = ExtendedPrivKey::new_master(*network, &seed).expect("New xprivkey from seed");
-
-    let btc_descriptor = format!("tr({})", get_descriptor::<Tap>(xprv, BTC_PATH, false));
-    let btc_change_descriptor = format!(
-        "tr({})",
-        get_descriptor::<Tap>(xprv, BTC_CHANGE_PATH, false)
-    );
-    let rgb_tokens_descriptor = format!(
-        "tr({})",
-        get_descriptor::<Tap>(xprv, RGB_TOKENS_PATH, false)
-    );
-    let rgb_nfts_descriptor = format!("tr({})", get_descriptor::<Tap>(xprv, RGB_NFTS_PATH, false));
-
-    let secp = Secp256k1::new();
-    let xpub = ExtendedPubKey::from_priv(&secp, &xprv);
-
-    (
-        mnemonic_phrase.to_string(),
-        btc_descriptor,
-        btc_change_descriptor,
-        rgb_tokens_descriptor,
-        rgb_nfts_descriptor,
-        xpub.to_pub().pubkey_hash().to_string(),
-    )
->>>>>>> 64d062f0
 }
 
 pub fn save_mnemonic(seed_password: &str, mnemonic: &str) -> Result<VaultData> {
@@ -111,19 +68,20 @@
     let network = NETWORK.read().unwrap();
     let xprv = ExtendedPrivKey::new_master(*network, &seed)?;
 
-    let btc_descriptor = format!("tr({})", get_descriptor::<Tap>(xprv, BTC_PATH, false)?);
-    let btc_change_descriptor = format!("tr({})", get_descriptor::<Tap>(xprv, BTC_PATH, true)?);
+    let btc_descriptor = format!(
+        "tr({})",
+        get_descriptor::<Tap>(xprv, BTC_PATH, false, true)?
+    );
+    let btc_change_descriptor =
+        format!("tr({})", get_descriptor::<Tap>(xprv, BTC_PATH, true, true)?);
     let rgb_assets_descriptor = format!(
         "tr({})",
-        get_descriptor::<Tap>(xprv, RGB_ASSETS_PATH, false)?
+        get_descriptor::<Tap>(xprv, RGB_ASSETS_PATH, false, false)?
     );
-    let rgb_assets_change_descriptor = format!(
+    let rgb_udas_descriptor = format!(
         "tr({})",
-        get_descriptor::<Tap>(xprv, RGB_ASSETS_PATH, true)?
+        get_descriptor::<Tap>(xprv, RGB_UDAS_PATH, false, false)?
     );
-    let rgb_udas_descriptor = format!("tr({})", get_descriptor::<Tap>(xprv, RGB_UDAS_PATH, false)?);
-    let rgb_udas_change_descriptor =
-        format!("tr({})", get_descriptor::<Tap>(xprv, RGB_UDAS_PATH, true)?);
 
     let secp = Secp256k1::new();
     let xpub = ExtendedPubKey::from_priv(&secp, &xprv);
@@ -132,9 +90,7 @@
         btc_descriptor,
         btc_change_descriptor,
         rgb_assets_descriptor,
-        rgb_assets_change_descriptor,
         rgb_udas_descriptor,
-        rgb_udas_change_descriptor,
         xpubkh: xpub.to_pub().pubkey_hash().to_string(),
         mnemonic: mnemonic_phrase.to_string(),
     })

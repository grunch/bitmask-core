--- conflicted
+++ resolved
@@ -11,13 +11,8 @@
     data::{
         constants::NODE_SERVER_BASE_URL,
         structs::{
-<<<<<<< HEAD
-            BlindResponse, OutPoint, SealCoins, ThinAsset, TransferFullReq, TransferFullResponse,
-            TransferRequest, TransferResponse,
-=======
             OutPoint, SealCoins, ThinAsset, TransferFullReq, TransferFullResponse, TransferRequest,
             TransferResponse,
->>>>>>> d87af011
         },
     },
     operations::bitcoin::{sign_psbt, synchronize_wallet},
